--- conflicted
+++ resolved
@@ -647,11 +647,7 @@
                 )
 
             if name is None:
-<<<<<<< HEAD
-                dvName = "%s_%s_%s" % (key, familyGroup, self.name)
-=======
-                dvName = f"{key}_{family}_{self.name}"
->>>>>>> 9d07275d
+                dvName = f"{key}_{familyGroup}_{self.name}"
             else:
                 dvName = name
 
